--- conflicted
+++ resolved
@@ -12,9 +12,7 @@
 
 DEV: Final[str] = "https://api-dev.enclavemarket.dev"
 PROD: Final[str] = "https://api.enclave.market"
-<<<<<<< HEAD
 SANDBOX: Final[str] = "https://api-sandbox.enclave.market"
-=======
 
 BUY: Final[str] = "buy"
 SELL: Final[str] = "sell"
@@ -37,5 +35,4 @@
 STOP_TYPES: Final[Set[str]] = {STOP_LOSS, TAKE_PROFIT}
 
 
-Res = requests.Response
->>>>>>> 160a3d03
+Res = requests.Response